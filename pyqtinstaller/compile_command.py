--- conflicted
+++ resolved
@@ -124,14 +124,11 @@
         ('win-console=', None, 'Whether or not the resulting application should use the console'),
         ('skip-installer=', None, 'Skip the installer'),
         ('compiled-packages=', None, 'Packages to compile'),
-<<<<<<< HEAD
         ('ignored-packages=', None, 'Packages to ignore (regex)'),
         ('allow-untagged=', None, 'Allow untagged releases'),
         ('resource-file-count=', None, 'Number of resource files to generate')
-=======
         ('allow-untagged=', None, 'Allow untagged releases'),
         ('signtool=', None, 'Command to use for signing installers')
->>>>>>> 89bfb718
     ]
 
     def initialize_options(self):
@@ -167,11 +164,8 @@
         self.compiled_packages = None
         self.ignored_packages = None
         self.allow_untagged = None
-<<<<<<< HEAD
         self.resource_file_count = None
-=======
         self.signtool = None
->>>>>>> 89bfb718
 
     def finalize_options(self):
         """Implentation of `Command` finalize_options
